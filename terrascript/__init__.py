--- conflicted
+++ resolved
@@ -153,25 +153,6 @@
     def __init__(self):
         super(Terrascript, self).__init__()
         
-<<<<<<< HEAD
-#        # Initialise top-level keys with empty dictionaries. These will show
-#        # as empty dictionaries in the JSOn output if they won't be populated
-#        # but that is fine.
-#        self['resource'] = NestedDefaultDict()
-#        self['provider'] = NestedDefaultDict()
-        
-    def __len__(self):
-        # TODO: Possibly return number of items per type, e.g.
-        #       {'resource': 3, 'output': 2, ...}
-        raise NotImplementedError()
-        
-=======
-#     def __len__(self):
-#         # TODO: Possibly return number of items per type, e.g.
-#         #       {'resource': 3, 'output': 2, ...}
-#         raise NotImplementedError()
-#         
->>>>>>> 16aeecc8
     def __add__(self, block):
         
         # Add the top-level key if it is missing.
@@ -198,7 +179,7 @@
             
             ##if not 'resource' in self:
             ##    self['resource'] = NestedDefaultDict()
-            self['resource'][block._labels[0]][block._labels[1]] = block._args
+            self['resource'][block._labels[0]][block._labels[1]] = block
             
         elif isinstance(block, Resource):
             # Covers only subclasses of Resource because of 'if type()...' above. 
@@ -216,10 +197,13 @@
 
             ##if not 'resource' in self:
             ##    self['resource'] = NestedDefaultDict()
-            self['resource'][block.__class__.__name__][block._labels[0]] = block._args
+            self['resource'][block.__class__.__name__][block._labels[0]] = block
+            
+        elif type(block) == Provider:
+            self['provider'][block._labels[0]] = block
             
         elif isinstance(block, Provider):
-            self['resource'][block.__class__.__name__][block._labels[0]] = block._args
+            self['provider'][block.__class__.__name__] = block
 
         else:
             raise ValueError('An instance of %s cannot be added to instances of %s' % block.__class__.__name__, self.__class__.__name__)
